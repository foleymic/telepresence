#!/usr/bin/env python
"""
Telepresence CLI tool, a thin wrapper around the
datawire/telepresence-local Docker image.

Should be written to support Python 2 and Python 3 for ease of distribution.
"""

from __future__ import print_function

import argparse
import atexit
import os
import os.path
import signal
import socket
import sys
from functools import wraps
from subprocess import check_output, Popen, CalledProcessError, check_call
from tempfile import mkdtemp, NamedTemporaryFile
from time import sleep, time
from traceback import print_exc
import webbrowser
if sys.version_info.major == 2:
    from urllib import quote_plus
    from StringIO import StringIO
    input = __builtins__.raw_input
else:
    # Python 3
    from io import StringIO
    from urllib.parse import quote_plus
    unicode = str

<<<<<<< HEAD
# Don't modify next line without modifying corresponding line in
# .bumpversion.cfg:
__version__ = "0.16"
# Test runs can override version so we use specific custom Docker images:
if os.environ.get("TELEPRESENCE_VERSION") is not None:
    __version__ = os.environ["TELEPRESENCE_VERSION"]
REGISTRY = os.environ.get("TELEPRESENCE_REGISTRY", "datawire")
=======
__version__ = "0.17"
>>>>>>> a5b93c23


def random_name():
    """Return a random name for a container."""
    return "telepresence-{}-{}".format(time(), os.getpid()).replace(".", "-")


def get_ip():
    """IP for this machine."""
    s = socket.socket(socket.AF_INET, socket.SOCK_DGRAM)
    s.connect(("8.8.8.8", 53))
    result = s.getsockname()[0]
    s.close()
    return result


class Runner(object):
    """Context for running subprocesses."""

    def __init__(self, logfile):
        """
        :param logfile: file-like object to write logs to.
        """
        self.logfile = logfile

    @classmethod
    def open(cls, logfile_path):
        """
        :return: File-like object for the given logfile path.
        """
        if logfile_path == "-":
            return cls(sys.stdout)
        else:
            # Wipe existing logfile, and use line buffering so data gets
            # written out immediately.
            if os.path.exists(logfile_path):
                os.remove(logfile_path)
            return cls(open(logfile_path, "a", buffering=1))

    def write(self, message):
        """Write a message to the log."""
        self.logfile.write(message)
        self.logfile.flush()

    def check_call(self, *args, **kwargs):
        """Run a subprocess, make sure it exited with 0."""
        self.write("Running: {}\n".format(args))
        check_call(*args, stdout=self.logfile, stderr=self.logfile, **kwargs)

    def get_output(self, *args, **kwargs):
        """Return (stripped) command result as unicode string."""
        self.write("Running: {}\n".format(args))
        return unicode(
            check_output(*args, stderr=self.logfile, **kwargs).strip(), "utf-8"
        )

    def popen(self, *args, **kwargs):
        """Return Popen object."""
        self.write("Running: {}\n".format(args))
        return Popen(*args, stderr=self.logfile, stdout=self.logfile, **kwargs)


def parse_args():
    """Create a new ArgumentParser and parse sys.argv."""
    parser = argparse.ArgumentParser()
    parser.add_argument('--version', action='version', version=__version__)
    parser.add_argument(
        "--logfile",
        default="./telepresence.log",
        help=(
            "The path to write logs to. '-' means stdout, "
            "default is './telepresence.log'."
        )
    )
    group_deployment = parser.add_mutually_exclusive_group(required=True)
    group_deployment.add_argument(
        "--deployment",
        help=(
            "The name of the Kubernetes Deployment where the " +
            "datawire/telepresence-k8s image is running."
        )
    )
    group_deployment.add_argument(
        '--new-deployment',
        dest="new_deployment",
        help=(
            "Create a new Deployment in Kubernetes where the "
            "datawire/telepresence-k8s image will run."
        )
    )
    parser.add_argument(
        "--expose",
        type=int,
        action='append',
        default=[],
        help=(
            "Port number in local container that will be " +
            "exposed to Kubernetes."
        )
    )
    parser.add_argument(
        "--proxy",
        action='append',
        default=[],
        help=(
            "<host>:<port> that will be proxied via Kubernetes. "
            "This is unnecessary when using --run."
        ),
    )
    group_run = parser.add_mutually_exclusive_group(required=True)
    group_run.add_argument(
        "--run-shell",
        dest="runshell",
        action="store_true",
        help="Run a local shell that will be proxied to/from Kubernetes.",
    )
    group_run.add_argument(
        "--docker-run",
        dest="docker_run_args",
        metavar="DOCKER-RUN-ARGUMENTS",
        nargs=argparse.REMAINDER,
        help=(
            "All remaininding arguments will be passed to "
            "`docker run`, e.g. '-i -t alpine:3.5 /bin/sh'."
        )
    )
    return parser.parse_args()


def maybe_sudo(args):
    docker_path = "/var/run/docker.sock"
    if (os.path.exists(docker_path) and not os.access(docker_path, os.W_OK)):
        return ["sudo"] + args
    else:
        return args


def stop_proxy(runner, container_id):
    if sys.stderr.isatty():
        print("Shutting proxy down...", file=sys.stderr)
    runner.get_output(maybe_sudo(["docker", "stop", container_id]))


def stop_container(runner, container_id):
    if container_id in runner.get_output(
        maybe_sudo(["docker", "ps", "-q", "--no-trunc"])
    ):
        runner.get_output(maybe_sudo(["docker", "stop", container_id]))


def start_proxy(runner, args):
    """`telepresence start`."""
    if sys.stderr.isatty():
        print("Starting proxy...", file=sys.stderr)
    if args.deployment is None:
        # This implies --new-deployment:
        args.deployment = args.new_deployment

        def remove_existing_deployment():
            runner.get_output([
                "kubectl", "delete", "--ignore-not-found",
                "service,deployment", args.deployment
            ])

        atexit.register(remove_existing_deployment)
        remove_existing_deployment()
        command = [
            "kubectl", "run", "--generator", "deployment/v1beta1",
            args.deployment, "--image={}/telepresence-k8s:{}".format(
                REGISTRY, __version__),
        ]
        for port in args.expose:
            command.append("--port={}".format(port))
        if args.expose:
            command.append("--expose")
        runner.get_output(command)
        sleep(5)  # XXX oh god

    home_path = os.path.expanduser("~")
    # On OS X /tmp is shareable via Docker, but default location of temporary
    # files is not (https://docs.docker.com/docker-for-mac/osxfs/):
    tempdir = mkdtemp(dir="/tmp")
    container_id = random_name()

    docker_cmd = maybe_sudo([
        "docker",
        "run",
        # Cleanup on shutdown:
        "--rm",
        # Name so we can identify it:
        "--name",
        container_id,
        # XXX Run with TTY, for some reason need this to capture stdout
        "-t",
        # Mount $HOME so we have access to kubectl configuration:
        "-v",
        home_path + ":/opt:ro",
        # Minikube looks in absolute path for home, so also mount in way that
        # matches host path:
        "-v",
        "{}:{}:ro".format(home_path, home_path),
    ])

    if args.runshell:
        # We're using a local command, which means it will be using a SOCKS
        # proxy, so expose the local SOCKS port to the host machine:
        docker_cmd.extend([
            "-p",
            ":9050",
        ])
        # We want the exposed host to be the external machine, not the Docker
        # container:
        expose_host = get_ip()
    else:
        # We're running our local process inside Docker, so we're exposing
        # Docker container's IP (which is 127.0.0.1 since this will run in a
        # container):
        expose_host = "127.0.0.1"

    docker_cmd.extend([
        # Mount local directory, where env file will be written out:
        "-v",
        tempdir + ":/output",
        # Name of image:
        "{}/telepresence-local:{}".format(REGISTRY, __version__),
        # Arguments: <uid>, <deployment-name>
        str(os.getuid()),
        args.deployment,
        # Arguments: <port1,port2>, <proxy1,proxy2>, <expose_host>
        ",".join(map(str, args.expose)),
        # We don't need to do special proxying when using SOCKS-based --run:
        ",".join([] if args.runshell else args.proxy),
        expose_host,
    ])
    p = runner.popen(docker_cmd)
    atexit.register(stop_proxy, runner, container_id)
    return tempdir, container_id, p


TORSOCKS_CONFIG = """
# Allow process to listen on ports:
AllowInbound 1
TorPort {}
"""


def run_local_command(runner, args, out_env, container_id):
    """--run support, run command locally."""
    socks_port = int(
        runner.get_output(
            maybe_sudo(["docker", "port", container_id, "9050/tcp"])
        ).split(":")[-1]
    )
    with open(out_env, "r") as f:
        env = os.environ.copy()
        env.update(dict(line.split("=", 1) for line in f.read().splitlines()))
        env["PS1"] = "[TELEPRESENCE] " + env.get("PS1", "$ ")
    # Create custom torsocks.conf, since some options we want (in particular,
    # port) aren't accessible via env variables in older versions of torconf:
    with NamedTemporaryFile(mode="w+", delete=False) as tor_conffile:
        tor_conffile.write(TORSOCKS_CONFIG.format(socks_port))
    env["TORSOCKS_CONF_FILE"] = tor_conffile.name
    if runner.logfile is not sys.stdout:
        env["TORSOCKS_LOG_FILE_PATH"] = runner.logfile.name
    # Don't use runner.popen() since we want to give program access to current
    # stdout and stderr if it wants it.
    env["PROMPT_COMMAND"] = (
        'PS1="@{}|$PS1";unset PROMPT_COMMAND'.format(
            runner.get_output(["kubectl", "config", "current-context"]).strip()
        )
    )
    p = Popen(["torsocks", "/bin/bash", "-i"], env=env)

    def terminate_if_alive():
        os.remove(tor_conffile.name)
        if p.poll() is None:
            p.terminate()

    atexit.register(terminate_if_alive)
    p.wait()


def run_docker_command(runner, args, out_env, container_id):
    """--run-docker support, run command via Docker."""
    # XXX argparse sucks need to switch to something else
    if args.docker_run_args and args.docker_run_args[0] == "--":
        args.docker_run_args.pop(0)
    if sys.stderr.isatty():
        print("Starting local container...", file=sys.stderr)
    command = maybe_sudo([
        "docker",
        "run",
        # Use network namespace of telepresence-local container:
        "--net=container:" + container_id,
        # Use environment variables written out from telepresence-local, to
        # match Kubernets:
        "--env-file={}".format(out_env),
        # Set a label so we can easily find this container later:
        "--label",
        "telepresence-container=" + container_id,
    ]) + args.docker_run_args
    # Don't want to capture stderr here, since user may want to interact with
    # this container, so we don't use runner.popen:
    p = Popen(command)

    def terminate_if_alive():
        cid = runner.get_output(
            maybe_sudo([
                "docker", "ps", "-q", "--filter",
                "label=telepresence-container=" + container_id
            ])
        ).strip()
        # May have already exited, in which case cid is empty:
        if cid:
            stop_container(runner, cid)

    atexit.register(terminate_if_alive)
    p.wait()


BUG_REPORT_TEMPLATE = u"""\
### What were you trying to do?

(please tell us)

### What did you expect to happen?

(please tell us)

### What happened instead?

(please tell us - the traceback is automatically included, see below)

### Automatically included information

Command line: `{}`
Version: `{}`
Python version: `{}`
kubectl version: `{}`
Docker version: `{}`
OS: `{}`
Traceback:

```
{}
```

Logs:

```
{}
```
"""


class handle_unexpected_errors(object):
    """Decorator that catches unexpected errors."""

    def __init__(self, logfile):
        self.logfile = logfile

    def __call__(self, f):
        def safe_output(args):
            try:
                return unicode(check_output(args), "utf-8").strip()
            except CalledProcessError as e:
                return "(error: {})".format(e)

        @wraps(f)
        def call_f(*args, **kwargs):
            try:
                return f(*args, **kwargs)
            except SystemExit:
                raise
            except KeyboardInterrupt:
                raise SystemExit(0)
            except Exception as e:
                logs = "Not available"
                if self.logfile != "-" and os.path.exists(self.logfile):
                    try:
                        with open(self.logfile, "r") as logfile:
                            logs = logfile.read()
                    except Exception as e:
                        logs += "error ({})".format(e)
                errorf = StringIO()
                print_exc(file=errorf)
                error = errorf.getvalue()
                print(
                    "\nLooks like there's a bug in our code. Sorry about that!"
                    "You may able to find more details in the logs "
                    "(which are written to telepresence.log by default).\n\n"
                    "Here's the traceback:\n\n" + error + "\n"
                )
                if input(
                    "Would you like to file an issue in our issue tracker?"
                    " We'd really appreciate the help improving our "
                    "product. [Y/n]: ",
                ).lower() in ("y", ""):
                    url = (
                        "https://github.com/datawire/telepresence/issues/" +
                        "new?body="
                    )
                    body = quote_plus(
                        # Overly long URLs won't work:
                        BUG_REPORT_TEMPLATE.format(
                            sys.argv, __version__, sys.version,
                            safe_output([
                                "kubectl", "version", "--short", "--client"
                            ]),
                            safe_output(maybe_sudo(["docker", "version"])),
                            safe_output(["uname", "-a"]), error, logs
                        )[:4000]
                    )
                    webbrowser.open_new(url + body)
                else:
                    raise SystemExit(1)

        return call_f


def main():
    # Make SIGTERM do clean shutdown (in particular, we want atexit functions
    # to be called):
    def shutdown(signum, frame):
        raise SystemExit(0)

    signal.signal(signal.SIGTERM, shutdown)

    args = parse_args()
    runner = Runner.open(args.logfile)

    @handle_unexpected_errors(args.logfile)
    def go():
        # Make sure we can access Kubernetes:
        try:
            check_output(["kubectl", "cluster-info"])
        except CalledProcessError as e:
            sys.stderr.write("Error accessing Kubernetes: {}\n".format(e))
            raise SystemExit(1)
        # Make sure we're using local Docker:
        if "DOCKER_HOST" in os.environ:
            sys.stderr.write(
                "You appear to be using a remote Docker server ({}), "
                "but only a local Docker is supported. This may because "
                "you have run  `minikube docker-env` or otherwise set the "
                "DOCKER_HOST environment variable.\n".
                format(os.environ["DOCKER_HOST"])
            )
            raise SystemExit(1)
        # Make sure we can access Docker:
        try:
            check_output(maybe_sudo(["docker", "version"]))
        except CalledProcessError as e:
            sys.stderr.write("Error running Docker: {}\n".format(e))
            raise SystemExit(1)
        # Make sure we have torsocks:
        if args.runshell:
            if not sys.platform.startswith("linux"):
                sys.stderr.write("--run currently only works on Linux.\n")
                raise SystemExit(1)
            try:
                check_output(maybe_sudo(["torsocks", "true"]))
            except CalledProcessError as e:
                sys.stderr.write("Error running torsocks: {}\n".format(e))
                raise SystemExit(1)
        tempdir, container_id, proxy_popen = start_proxy(runner, args)
        # Wait for proxy container to write out env file, indicating we're good
        # to go:
        out_env = os.path.join(tempdir, "docker.env")
        while not os.path.exists(out_env):
            sleep(1)
        if args.docker_run_args is not None:
            run_docker_command(runner, args, out_env, container_id)
        else:
            run_local_command(
                runner,
                args,
                os.path.join(tempdir, "unproxied.env"),
                container_id,
            )

    go()


if __name__ == '__main__':
    main()<|MERGE_RESOLUTION|>--- conflicted
+++ resolved
@@ -31,17 +31,13 @@
     from urllib.parse import quote_plus
     unicode = str
 
-<<<<<<< HEAD
 # Don't modify next line without modifying corresponding line in
 # .bumpversion.cfg:
-__version__ = "0.16"
+__version__ = "0.17"
 # Test runs can override version so we use specific custom Docker images:
 if os.environ.get("TELEPRESENCE_VERSION") is not None:
     __version__ = os.environ["TELEPRESENCE_VERSION"]
 REGISTRY = os.environ.get("TELEPRESENCE_REGISTRY", "datawire")
-=======
-__version__ = "0.17"
->>>>>>> a5b93c23
 
 
 def random_name():
